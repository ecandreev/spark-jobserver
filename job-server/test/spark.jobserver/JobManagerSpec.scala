--- conflicted
+++ resolved
@@ -29,13 +29,8 @@
 
     it("should return error message if classPath does not match") {
       uploadTestJar()
-<<<<<<< HEAD
-      manager ! JobManagerActor.Initialize
+      manager ! JobManagerActor.Initialize(daoActor, None, "ctx", JobManagerSpec.config, adhoc, supervisor)
       expectMsgClass(Duration(6, SECONDS), classOf[JobManagerActor.Initialized])
-=======
-      manager ! JobManagerActor.Initialize(daoActor, None, "ctx", JobManagerSpec.config, adhoc, supervisor)
-      expectMsgClass(classOf[JobManagerActor.Initialized])
->>>>>>> 8c749450
       manager ! JobManagerActor.StartJob("demo", "no.such.class", emptyConfig, Set.empty[Class[_]])
       expectMsg(CommonMessages.NoSuchClass)
     }
