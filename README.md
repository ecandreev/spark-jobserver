--- conflicted
+++ resolved
@@ -114,11 +114,7 @@
 | 0.6.1       | 1.5.2         |
 | 0.6.2       | 1.6.1         |
 | 0.7.0       | 1.6.2         |
-<<<<<<< HEAD
 | spark-2.0-preview | 2.1.0    |
-=======
-| spark-2.0-preview | 2.0     |
->>>>>>> 7a7d670e
 
 For release notes, look in the `notes/` directory.
 
